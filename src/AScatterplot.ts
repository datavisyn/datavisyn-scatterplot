import {axisLeft, axisBottom, AxisScale, Axis} from 'd3-axis';
import {extent} from 'd3-array';
import {format} from 'd3-format';
import {scaleLinear} from 'd3-scale';
import {select, mouse, event as d3event} from 'd3-selection';
import {zoom as d3zoom, ZoomScale, ZoomTransform, D3ZoomEvent, zoomIdentity, ZoomBehavior} from 'd3-zoom';
import {drag as d3drag} from 'd3-drag';
import {quadtree, Quadtree, QuadtreeInternalNode, QuadtreeLeaf} from 'd3-quadtree';
import {circleSymbol, ISymbol, ISymbolRenderer, ERenderMode, createRenderer} from './symbol';
import merge from './merge';
import {
  forEachLeaf,
  ellipseTester,
  isLeafNode,
  hasOverlap,
  getTreeSize,
  findByTester,
  getFirstLeaf,
  ABORT_TRAVERSAL,
  CONTINUE_TRAVERSAL,
  IBoundsPredicate,
  ITester
} from './quadtree';
import Lasso, {ILassoOptions} from './lasso';
import {cssprefix, DEBUG, debuglog} from './constants';
import showTooltip from './tooltip';
import {EventEmitter} from 'eventemitter3';

export enum EScaleAxes {
  x, y, xy
}

export interface IBoundsObject {
  x0: number;
  x1: number;
  y0: number;
  y1: number;
}

/**
 * a d3 scale essentially
 */
export interface IScale extends AxisScale<number>, ZoomScale {
  range(range: number[]);
  range(): number[];
  domain(): number[];
  domain(domain: number[]);
  invert(v: number): number;
  copy(): this;
}

export interface IScalesObject {
  x: IScale;
  y: IScale;
}

export interface INormalizedScalesObject {
  n2pX: IScale;
  n2pY: IScale;
}

export interface IAccessor<T> {
  (v: T): number;
}

export interface IZoomOptions {
  /**
   * scaling option whether to scale both, one, or no axis
   */
  scale?: EScaleAxes;

  /**
   * delay before a full redraw is shown during zooming
   */
  delay?: number;
  /**
   * min max scaling factor
   * default: 0.1, 10
   */
  scaleExtent?: [number, number];

  /**
   * initial zoom window
   */
  window?: IWindow;

  /**
   * initial scale factor
   */
  scaleTo?: number;
  /**
   * initial translate
   */
  translateBy?: [number, number];
}

export interface IFormatOptions {
  /**
   * d3 format used for formatting the x axis
   */
  x?: string | ((n: number) => string);
  /**
   * d3 format used for formatting the y axis
   */
  y?: string | ((n: number) => string);
}

/**
 * scatterplot options
 */

export interface IScatterplotOptions<T> {
  /**
   * margin for the scatterplot area
   * default (left=40, top=10, right=10, bottom=20)
   */
  margin?: {
    left?: number;
    top?: number;
    right?: number;
    bottom?: number;
    canvasBorder?: number;
  };

  zoom?: IZoomOptions;

  format?: IFormatOptions;

  /**
   * x accessor of the data
   * default: d.x
   * @param d
   */
  x?: IAccessor<T>;

  /**
   * x axis label
   * default: x
   */
  xlabel?: string;

  /**
   * y axis label
   * default: x
   */
  ylabel?: string;

  /**
   * y accessor of the data
   * default: d.y
   * @param d
   */
  y?: IAccessor<T>;

  /**
   * d3 x scale
   * default: linear scale with a domain from 0...100
   */
  xscale?: IScale;

  /**
   * instead of specifying the scale just the x limits
   */
  xlim?: [number, number];

  /**
   * d3 y scale
   * default: linear scale with a domain from 0...100
   */
  yscale?: IScale;

  /**
   * instead of specifying the scale just the y limits
   */
  ylim?: [number, number];

  /**
   * symbol used to render an data point
   * default: steelblue circle
   */
  symbol?: ISymbol<T> | string;

  /**
   * the radius in pixel in which a mouse click will be searched
   * default: 10
   */
  clickRadius?: number;

  /**
   * delay before a tooltip will be shown after a mouse was moved
   * default: 500
   */
  tooltipDelay?: number;

  /**
   * shows the tooltip
   * default: simple popup similar to bootstrap
   * if `null` or `false` tooltips are disabled
   * @param parent the scatterplot html element
   * @param items items to show, empty to hide tooltip
   * @param x the x position relative to the plot
   * @param y the y position relative to the plot
   * @param event the MouseEvent
   */
  showTooltip?(parent: HTMLElement, items: T[], x: number, y: number, event?: MouseEvent);

  /**
   * determines whether the given mouse is a selection or panning event, if `null` or `false` selection is disabled
   * default: event.ctrlKey || event.altKey
   *
   */
  isSelectEvent?(event: MouseEvent): boolean; //=> event.ctrlKey || event.altKey

  /**
   * lasso options
   */
  lasso?: ILassoOptions & {
    /**
     * lasso update frequency to improve performance
     */
    interval?: number
  };

  /**
   * additional render elements, e.g. lines
   * @param ctx
   * @param xscale
   * @param yscale
   */
  extras?(ctx: CanvasRenderingContext2D, xscale: IScale, yscale: IScale);

  /**
   * optional hint for the scatterplot in which aspect ratio it will be rendered. This is useful for improving the selection and interaction in non 1:1 aspect ratios
   */
  aspectRatio?: number;

  /**
   * additional background rendering
   */
  renderBackground?(ctx: CanvasRenderingContext2D, xscale: IScale, yscale: IScale);
}

/**
 * reasons why a new render pass is needed
 */
export enum ERenderReason {
  DIRTY,
  SELECTION_CHANGED,
  ZOOMED,
  PERFORM_SCALE_AND_TRANSLATE,
  AFTER_SCALE_AND_TRANSLATE,
  PERFORM_TRANSLATE,
  AFTER_TRANSLATE,
  PERFORM_SCALE,
  AFTER_SCALE
}


export declare type IMinMax = [number, number];

/**
 * visible window
 */
export interface IWindow {
  xMinMax: IMinMax;
  yMinMax: IMinMax;
}

export function fixScale<T>(current: IScale, acc: IAccessor<T>, data: (T)[], given: IScale, givenLimits: [number, number]) {
  if (given) {
    return given;
  }
  if (givenLimits) {
    return current.domain(givenLimits);
  }
  return current.domain(extent(data, acc));
}

export interface ITransformDelta {
  x: number;
  y: number;
  kx: number;
  ky: number;
}

function defaultProps<T>(): IScatterplotOptions<T> {
  return {
    margin: {
      left: 48,
      top: 10,
      bottom: 32,
      right: 10,
      canvasBorder: 0
    },
    clickRadius: 10,

    zoom: {
      scale: EScaleAxes.xy,
      delay: 300,
      scaleExtent: [1, +Infinity],
      window: null,
      scaleTo: 1,
      translateBy: [0, 0],
    },

    format: {},

    tooltipDelay: 500,

    showTooltip,

    isSelectEvent: (event: MouseEvent) => event.ctrlKey || event.altKey,

    lasso: {
      interval: 100
    },

    extras: null,

    aspectRatio: 1
  };
}

/**
 * an class for rendering a scatterplot in a canvas
 */
abstract class AScatterplot<T> extends EventEmitter {

  static EVENT_SELECTION_CHANGED = 'selectionChanged';
  static EVENT_RENDER = 'render';
  static EVENT_WINDOW_CHANGED = 'windowChanged';

  protected canvasDataLayer: HTMLCanvasElement;
  protected canvasSelectionLayer: HTMLCanvasElement;
  protected tree: Quadtree<T>;

  protected selectionTree: Quadtree<T>;

  /**
   * timout handle when the tooltip is shown
   * @type {number}
   */
  protected showTooltipHandle = -1;

  protected readonly lasso = new Lasso();

  protected currentTransform: ZoomTransform = zoomIdentity;
  protected zoomBehavior: ZoomBehavior<Element, any>;
  protected zoomStartTransform: ZoomTransform;
  protected zoomHandle = -1;
  protected dragHandle = -1;

  protected readonly parent: HTMLElement;

  protected props: IScatterplotOptions<T>;
  protected abstract normalized2pixel;
  protected abstract transformedNormalized2PixelScales(): INormalizedScalesObject;
  abstract transformedScales(): IScalesObject;
  abstract render(reason?: ERenderReason, transformDelta?: ITransformDelta): void;

  constructor(data: T[], root: HTMLElement, props?: IScatterplotOptions<T>) {
    super();
    this.props = <IScatterplotOptions<T>>merge(defaultProps(), this.props, props);
    this.parent = root.ownerDocument.createElement('div');

    //need to use d3 for d3.mouse to work
    const $parent = select(this.parent);
    root.appendChild(this.parent);

    if (this.props.zoom.scale !== null) {
      const zoom = this.props.zoom;
      //register zoom
      this.zoomBehavior = d3zoom()
        .on('start', this.onZoomStart.bind(this))
        .on('zoom', this.onZoom.bind(this))
        .on('end', this.onZoomEnd.bind(this))
        .scaleExtent(zoom.scaleExtent)
        .translateExtent([[0, 0], [+Infinity, +Infinity]])
        .filter(() => d3event.button === 0 && (!this.isSelectAble() || !this.props.isSelectEvent(<MouseEvent>d3event)));
      $parent
        .call(this.zoomBehavior)
        .on('wheel', () => d3event.preventDefault());
      if (zoom.window != null) {
        this.window = zoom.window;
      } else {
        this.zoomBehavior.scaleTo($parent, zoom.scaleTo);
        this.zoomBehavior.translateBy($parent, zoom.translateBy[0], zoom.translateBy[1]);
      }
    }

    if (this.isSelectAble()) {
      const drag = d3drag()
        .on('start', this.onDragStart.bind(this))
        .on('drag', this.onDrag.bind(this))
        .on('end', this.onDragEnd.bind(this))
        .filter(() => d3event.button === 0 && this.props.isSelectEvent(<MouseEvent>d3event));
      $parent.call(drag)
        .on('click', () => this.onClick(d3event));
    }
    if (this.hasTooltips()) {
      $parent.on('mouseleave', () => this.onMouseLeave(d3event))
        .on('mousemove', () => this.onMouseMove(d3event));
    }

    this.parent.classList.add(cssprefix);
  }

  get node() {
    return this.parent;
  }

  protected initDOM(extraMarkup: string = '') {
    //init dom
    this.parent.innerHTML = `
      <canvas class="${cssprefix}-data-layer"></canvas>
      <canvas class="${cssprefix}-selection-layer" ${!this.isSelectAble() && !this.hasExtras() ? 'style="visibility: hidden"' : ''}></canvas>
      <svg class="${cssprefix}-axis-left" style="width: ${this.props.margin.left + 2}px;">
        <g transform="translate(${this.props.margin.left},${this.props.margin.top})"><g>
      </svg>
      <svg class="${cssprefix}-axis-bottom" style="height: ${this.props.margin.bottom}px;">
        <g transform="translate(${this.props.margin.left},0)"><g>
      </svg>
      <div class="${cssprefix}-axis-bottom-label" style="left: ${this.props.margin.left + 2}px; right: ${this.props.margin.right}px"><div>${this.props.xlabel}</div></div>
      <div class="${cssprefix}-axis-left-label"  style="top: ${this.props.margin.top + 2}px; bottom: ${this.props.margin.bottom}px"><div>${this.props.ylabel}</div></div>
      ${extraMarkup}
    `;
  }

  get data() {
    return this.tree.data();
  }

  protected setDataImpl(data: T[]) {
    //generate a quad tree out of the data
    //work on a normalized dimension within the quadtree to
    // * be independent of the current pixel size
    // * but still consider the mapping function (linear, pow, log) from the data domain
    const domain2normalizedX = this.props.xscale.copy().range(this.normalized2pixel.x.domain());
    const domain2normalizedY = this.props.yscale.copy().range(this.normalized2pixel.y.domain());
    this.tree = quadtree(data, (d) => domain2normalizedX(this.props.x(d)), (d) => domain2normalizedY(this.props.y(d)));
  }

  set data(data: T[]) {
    this.setDataImpl(data);
    this.selectionTree = quadtree([], this.tree.x(), this.tree.y());
    this.render(ERenderReason.DIRTY);
  }

  /**
   * returns the total domain
   * @returns {{xMinMax: number[], yMinMax: number[]}}
   */
  get domain(): IWindow {
    return {
      xMinMax: <IMinMax>this.props.xscale.domain(),
      yMinMax: <IMinMax>this.props.yscale.domain(),
    };
  }

  protected isSelectAble() {
    return this.props.isSelectEvent != null && (<any>this.props.isSelectEvent) !== false;
  }

  protected hasExtras() {
    return this.props.extras != null;
  }

  protected hasBackground() {
    return this.props.renderBackground != null;
  }

  protected hasTooltips() {
    return this.props.showTooltip != null && (<any>this.props.showTooltip) !== false;
  }

  protected resized() {
    this.render(ERenderReason.DIRTY);
  }

  protected getMouseNormalizedPos(canvasPixelPox = this.mousePosAtCanvas()) {
    const {n2pX, n2pY} = this.transformedNormalized2PixelScales();

    function range(range: number[]) {
      return Math.abs(range[1] - range[0]);
    }

    const computeClickRadius = () => {
      //compute the data domain radius based on xscale and the scaling factor
      const view = this.props.clickRadius;
      const transform = this.currentTransform;
      const scale = this.props.zoom.scale;
      const kX = (scale === EScaleAxes.x || scale === EScaleAxes.xy) ? transform.k : 1;
      const kY = (scale === EScaleAxes.y || scale === EScaleAxes.xy) ? transform.k : 1;
      const viewSizeX = kX * range(this.normalized2pixel.x.range());
      const viewSizeY = kY * range(this.normalized2pixel.y.range());
      //transform from view to data without translation
      const normalizedRangeX = range(this.normalized2pixel.x.domain());
      const normalizedRangeY = range(this.normalized2pixel.y.domain());
      const normalizedX = view / viewSizeX * normalizedRangeX;
      const normalizedY = view / viewSizeY * normalizedRangeY;
      //const view = this.props.xscale(base)*transform.k - this.props.xscale.range()[0]; //skip translation
      //debuglog(view, viewSize, transform.k, normalizedSize, normalized);
      return [normalizedX, normalizedY];
    };

    const [clickRadiusX, clickRadiusY] = computeClickRadius();
    return {x: n2pX.invert(canvasPixelPox[0]), y: n2pY.invert(canvasPixelPox[1]), clickRadiusX, clickRadiusY};
  }

  /**
   * returns the current selection
   */
  get selection() {
    if (!this.isSelectAble()) {
      return [];
    }
    return this.selectionTree.data();
  }

  /**
   * sets the current selection
   * @param selection
   */
  set selection(selection: T[]) {
    this.setSelection(selection);
  }

  setSelection(selection: T[]): boolean {
    if (!this.isSelectAble()) {
      return false;
    }
    if (selection == null) {
      selection = []; //ensure valid value
    }
    //this.lasso.clear();
    if (selection.length === 0) {
      return this.clearSelection();
    }
    //find the delta
    let changed = false;
    const s = this.selection.slice();
    selection.forEach((sNew) => {
      const i = s.indexOf(sNew);
      if (i < 0) { //new
        this.selectionTree.add(sNew);
        changed = true;
      } else {
        s.splice(i, 1); //mark as used
      }
    });
    changed = changed || s.length > 0;
    //remove removed items
    this.selectionTree.removeAll(s);
    if (changed) {
      this.emit(AScatterplot.EVENT_SELECTION_CHANGED, this);
      this.render(ERenderReason.SELECTION_CHANGED);
    }
    return changed;
  }

  /**
   * clears the selection, same as .selection=[]
   */
  clearSelection(): boolean {
    const changed = this.selectionTree !== null && this.selectionTree.size() > 0;
    if (changed) {
      this.selectionTree = quadtree([], this.tree.x(), this.tree.y());
      this.emit(AScatterplot.EVENT_SELECTION_CHANGED, this);
      this.render(ERenderReason.SELECTION_CHANGED);
    }
    return changed;
  }

  /**
   * shortcut to add items to the selection
   * @param items
   */
  addToSelection(items: T[]) {
    if (items.length === 0 || !this.isSelectAble()) {
      return false;
    }
    this.selectionTree.addAll(items);
    this.emit(AScatterplot.EVENT_SELECTION_CHANGED, this);
    this.render(ERenderReason.SELECTION_CHANGED);
    return true;
  }

  /**
   * shortcut to remove items from the selection
   * @param items
   */
  removeFromSelection(items: T[]) {
    if (items.length === 0 || !this.isSelectAble()) {
      return false;
    }
    this.selectionTree.removeAll(items);
    this.emit(AScatterplot.EVENT_SELECTION_CHANGED, this);
    this.render(ERenderReason.SELECTION_CHANGED);
    return true;
  }


  protected selectWithTester(tester: ITester) {
    const selection = findByTester(this.tree, tester);
    return this.setSelection(selection);
  }

  protected checkResize() {
    const c = this.canvasDataLayer;
    if (c.width !== c.clientWidth || c.height !== c.clientHeight) {
      this.canvasSelectionLayer.width = c.width = c.clientWidth;
      this.canvasSelectionLayer.height = c.height = c.clientHeight;
      this.adaptMaxTranslation();
      return true;
    }
    return false;
  }

  private adaptMaxTranslation() {
    if (!this.zoomBehavior) {
      return;
    }

    const availableWidth = this.canvasDataLayer.width - this.props.margin.left - this.props.margin.right;
    const availableHeight = this.canvasDataLayer.height - this.props.margin.top - this.props.margin.bottom;
    this.zoomBehavior
      .extent([[0, 0], [availableWidth, availableHeight]])
      .translateExtent([[0, 0], [availableWidth, availableHeight]]);
  }

  protected rescale(axis: EScaleAxes, scale: IScale) {
    const c = this.currentTransform;
    const p = this.props.zoom.scale;
    switch (axis) {
      case EScaleAxes.x:
        return p === EScaleAxes.x || p === EScaleAxes.xy ? c.rescaleX(scale) : scale;
      case EScaleAxes.y:
        return p === EScaleAxes.y || p === EScaleAxes.xy ? c.rescaleY(scale) : scale;
    }
    throw new Error('Not Implemented');
  }

  protected mousePosAtCanvas() {
    const pos = mouse(this.parent);
    // shift by the margin since the scales doesn't include them for better scaling experience
    return [pos[0] - this.props.margin.left, pos[1] - this.props.margin.top];
  }

  /**
   * sets the current visible window
   * @param window
   */
  set window(window: IWindow) {
    const {k, tx, ty} = this.window2transform(window);
    const $zoom = select(this.parent);
    this.zoomBehavior.scaleTo($zoom, k);
    this.zoomBehavior.translateBy($zoom, tx, ty);
    this.render();
  }

  private window2transform(window: IWindow) {
    const range2transform = (minMax: IMinMax, scale: IScale) => {
      const pmin = scale(minMax[0]);
      const pmax = scale(minMax[1]);
      const k = (scale.range()[1] - scale.range()[0]) / (pmax - pmin);
      return {k, t: (scale.range()[0] - pmin)};
    };
    const s = this.props.zoom.scale;
    const x = (s === EScaleAxes.x || s === EScaleAxes.xy) ? range2transform(window.xMinMax, this.props.xscale) : null;
    const y = (s === EScaleAxes.y || s === EScaleAxes.xy) ? range2transform(window.yMinMax, this.props.yscale) : null;
    let k = 1;
    if (x && y) {
      k = Math.min(x.k, y.k);
    } else if (x) {
      k = x.k;
    } else if (y) {
      k = y.k;
    }
    return {
      k,
      tx: x ? x.t : 0,
      ty: y ? y.t : 0
    };
  }

  /**
   * returns the current visible window
   * @returns {{xMinMax: [number,number], yMinMax: [number,number]}}
   */
  get window(): IWindow {
    const {x: xscale, y: yscale} = this.transformedScales();
    return {
      xMinMax: <IMinMax>(xscale.range().map(xscale.invert.bind(xscale))),
      yMinMax: <IMinMax>(yscale.range().map(yscale.invert.bind(yscale)))
    };
  }

  private onZoomStart() {
    this.zoomStartTransform = this.currentTransform;
  }

  private onZoom() {
    const evt = <D3ZoomEvent<any, any>>d3event;
    const newValue: ZoomTransform = evt.transform;
    const oldValue = this.currentTransform;
    this.currentTransform = newValue;
    const scale = this.props.zoom.scale;
    const tchanged = ((scale !== EScaleAxes.y && oldValue.x !== newValue.x) || (scale !== EScaleAxes.x && oldValue.y !== newValue.y));
    const schanged = (oldValue.k !== newValue.k);
    const delta = {
      x: (scale === EScaleAxes.x || scale === EScaleAxes.xy) ? newValue.x - oldValue.x : 0,
      y: (scale === EScaleAxes.y || scale === EScaleAxes.xy) ? newValue.y - oldValue.y : 0,
      kx: (scale === EScaleAxes.x || scale === EScaleAxes.xy) ? newValue.k / oldValue.k : 1,
      ky: (scale === EScaleAxes.y || scale === EScaleAxes.xy) ? newValue.k / oldValue.k : 1
    };
    if (tchanged && schanged) {
      this.emit(AScatterplot.EVENT_WINDOW_CHANGED, this.window, this.transformedScales());
      this.render(ERenderReason.PERFORM_SCALE_AND_TRANSLATE, delta);
    } else if (schanged) {
      this.emit(AScatterplot.EVENT_WINDOW_CHANGED, this.window, this.transformedScales());
      this.render(ERenderReason.PERFORM_SCALE, delta);
    } else if (tchanged) {
      this.emit(AScatterplot.EVENT_WINDOW_CHANGED, this.window, this.transformedScales());
      this.render(ERenderReason.PERFORM_TRANSLATE, delta);
    }
    //nothing if no changed
  }

  private onZoomEnd() {
    const start = this.zoomStartTransform;
    const end = this.currentTransform;
    const tchanged = (start.x !== end.x || start.y !== end.y);
    const schanged = (start.k !== end.k);
    if (tchanged && schanged) {
      this.render(ERenderReason.AFTER_SCALE_AND_TRANSLATE);
    } else if (schanged) {
      this.render(ERenderReason.AFTER_SCALE);
    } else if (tchanged) {
      this.render(ERenderReason.AFTER_TRANSLATE);
    }
  }

  private onDragStart() {
    this.lasso.start(d3event.x, d3event.y);
    if (!this.clearSelection()) {
      this.render(ERenderReason.SELECTION_CHANGED);
    }
  }

  private onDrag() {
    if (this.dragHandle < 0) {
      this.dragHandle = setInterval(this.updateDrag.bind(this), this.props.lasso.interval);
    }
    this.lasso.setCurrent(d3event.x, d3event.y);
    this.render(ERenderReason.SELECTION_CHANGED);
  }

  private updateDrag() {
    if (this.lasso.pushCurrent()) {
      this.retestLasso();
    }
  }

  private onDragEnd() {
    clearInterval(this.dragHandle);
    this.dragHandle = -1;

    this.lasso.end(d3event.x, d3event.y);
    if (!this.retestLasso()) {
      this.render(ERenderReason.SELECTION_CHANGED);
    }
    this.lasso.clear();
  }

  private retestLasso() {
    const {n2pX, n2pY} = this.transformedNormalized2PixelScales();
    // shift by the margin since the scales doesn't include them for better scaling experience
    const tester = this.lasso.tester(n2pX.invert.bind(n2pX), n2pY.invert.bind(n2pY), -this.props.margin.left, -this.props.margin.top);
    return tester && this.selectWithTester(tester);
  }

  private onClick(event: MouseEvent) {
    if (event.button > 0) {
      //right button or something like that = reset
      this.selection = [];
      return;
    }
    const {x, y, clickRadiusX, clickRadiusY} = this.getMouseNormalizedPos();
    //find closest data item
    const tester = ellipseTester(x, y, clickRadiusX, clickRadiusY);
    this.selectWithTester(tester);
  }

  private showTooltip(canvasPos: [number, number], event?: MouseEvent) {
    //highlight selected item
    const {x, y, clickRadiusX, clickRadiusY} = this.getMouseNormalizedPos(canvasPos);
    const tester = ellipseTester(x, y, clickRadiusX, clickRadiusY);
    const items = findByTester(this.tree, tester);
    // canvas pos doesn't include the margin
<<<<<<< HEAD
    this.props.showTooltip(this.parent, items, canvasPos[0] +  this.props.margin.left, canvasPos[1] + this.props.margin.top, event);
=======
    this.props.showTooltip(this.parent, items, canvasPos[0] + this.props.margin.left, canvasPos[1] + this.props.margin.top);
>>>>>>> fab41fb2
    this.showTooltipHandle = -1;
  }

  private onMouseMove(event: MouseEvent) {
    if (this.showTooltipHandle >= 0) {
      this.onMouseLeave(event);
    }
    const pos = this.mousePosAtCanvas();
    //TODO find a more efficient way or optimize the timing
    this.showTooltipHandle = setTimeout(this.showTooltip.bind(this, pos, event), this.props.tooltipDelay);
  }

  private onMouseLeave(event: MouseEvent) {
    clearTimeout(this.showTooltipHandle);
    this.showTooltipHandle = -1;
    this.props.showTooltip(this.parent, [], 0, 0, event);
  }

  protected traverseTree<X>(ctx: CanvasRenderingContext2D, tree: Quadtree<X>, renderer: ISymbolRenderer<X>, xscale: IScale, yscale: IScale, isNodeVisible: IBoundsPredicate, debug = false, x: IAccessor<X>, y: IAccessor<X>) {
    //debug stats
    let rendered = 0, aggregated = 0, hidden = 0;

    const {n2pX, n2pY} = this.transformedNormalized2PixelScales();

    const visitTree = (node: QuadtreeInternalNode<X> | QuadtreeLeaf<X>, x0: number, y0: number, x1: number, y1: number) => {
      if (!isNodeVisible(x0, y0, x1, y1)) {
        hidden += debug ? getTreeSize(node) : 0;
        return ABORT_TRAVERSAL;
      }
      if (this.useAggregation(n2pX, n2pY, x0, y0, x1, y1)) {
        const d = getFirstLeaf(node);
        //debuglog('aggregate', getTreeSize(node));
        rendered++;
        aggregated += debug ? (getTreeSize(node) - 1) : 0;
        renderer.render(xscale(x(d)), yscale(y(d)), d);
        return ABORT_TRAVERSAL;
      }
      if (isLeafNode(node)) { //is a leaf
        rendered += forEachLeaf(<QuadtreeLeaf<X>>node, (d) => renderer.render(xscale(x(d)), yscale(y(d)), d));
      }
      return CONTINUE_TRAVERSAL;
    };

    ctx.save();

    tree.visit(visitTree);
    renderer.done();

    if (debug) {
      debuglog('rendered', rendered, 'aggregated', aggregated, 'hidden', hidden, 'total', this.tree.size());
    }

    //a dummy path to clear the 'to draw' state
    ctx.beginPath();
    ctx.closePath();

    ctx.restore();
  }

  protected setAxisFormat(axis: Axis<number>, key: string) {
    const p = this.props.format[key];
    if (p == null) {
      return;
    }
    axis.tickFormat(typeof p === 'string' ? format(p) : p);
  }

  protected transformData(c: HTMLCanvasElement, bounds: IBoundsObject, boundsWidth: number, boundsHeight: number, x: number, y: number, kx: number, ky: number) {
    //idea copy the data layer to selection layer in a transformed way and swap
    const ctx = this.canvasSelectionLayer.getContext('2d');
    ctx.clearRect(0, 0, c.width, c.height);
    ctx.save();
    ctx.rect(bounds.x0, bounds.y0, boundsWidth, boundsHeight);
    ctx.clip();

    //ctx.translate(bounds.x0, bounds.y0+bounds_height); //move to visible area
    //debuglog(x,y,k, bounds.x0, bounds.y0, n2pX(0), n2pY(100), this.currentTransform.x, this.currentTransform.y);
    //ctx.scale(k,k);
    //ctx.translate(0, -bounds_height); //move to visible area
    ctx.translate(x, y);
    //copy just the visible area
    //canvas, clip area, target area
    //see http://www.w3schools.com/tags/canvas_drawimage.asp
    ctx.drawImage(this.canvasDataLayer, bounds.x0, bounds.y0, boundsWidth, boundsHeight, bounds.x0, bounds.y0, boundsWidth * kx, boundsHeight * ky);
    ctx.restore();

    //swap and update class names
    [this.canvasDataLayer, this.canvasSelectionLayer] = [this.canvasSelectionLayer, this.canvasDataLayer];
    this.canvasDataLayer.className = `${cssprefix}-data-layer`;
    this.canvasSelectionLayer.className = `${cssprefix}-selection-layer`;
  }

  private useAggregation(n2pX, n2pY, x0: number, y0: number, x1: number, y1: number) {
    x0 = n2pX(x0);
    y0 = n2pY(y0);
    x1 = n2pX(x1);
    y1 = n2pY(y1);
    const minSize = Math.max(Math.abs(x0 - x1), Math.abs(y0 - y1));
    return minSize < 5; //TODO tune depend on visual impact
  }
}

export default AScatterplot;<|MERGE_RESOLUTION|>--- conflicted
+++ resolved
@@ -797,11 +797,7 @@
     const tester = ellipseTester(x, y, clickRadiusX, clickRadiusY);
     const items = findByTester(this.tree, tester);
     // canvas pos doesn't include the margin
-<<<<<<< HEAD
     this.props.showTooltip(this.parent, items, canvasPos[0] +  this.props.margin.left, canvasPos[1] + this.props.margin.top, event);
-=======
-    this.props.showTooltip(this.parent, items, canvasPos[0] + this.props.margin.left, canvasPos[1] + this.props.margin.top);
->>>>>>> fab41fb2
     this.showTooltipHandle = -1;
   }
 
