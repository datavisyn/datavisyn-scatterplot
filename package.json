--- conflicted
+++ resolved
@@ -35,8 +35,7 @@
     "dist"
   ],
   "scripts": {
-    "clean": "rimraf dist lib && npm run clean:compile",
-    "clean:compile": "rimraf src/**/*.map src/**/*.js src/**/*.d.ts tests/**/*.js tests/**/*.map tests/**/*.d.ts demo/**/*.js demo/**/*.map demo/**/*.d.ts",
+    "clean": "rimraf dist lib",
     "compile": "tsc",
     "compile:watch": "tsc -w",
     "lint": "tslint -c tslint.json -p . 'src/**/*.ts?(x)' 'tests/**/*.ts?(x)'",
@@ -73,18 +72,8 @@
     "shx": "^0.3.2",
     "tslint": "^5.11.0",
     "ts-jest": "25.2.1",
-<<<<<<< HEAD
     "typedoc": "~0.16.10",
-    "typescript": "^3.0.1"
-=======
-    "typedoc": "^0.11.1",
-    "typedoc-plugin-as-member-of": "^1.0.2",
-    "typescript": "~3.8.2",
-    "url-loader": "^1.0.1",
-    "webpack": "^4.16.4",
-    "webpack-cli": "^3.1.0",
-    "webpack-dev-server": "^3.1.14"
->>>>>>> 3216d9ce
+    "typescript": "~3.8.2"
   },
   "dependencies": {
     "d3-array": "^1.0.1",
